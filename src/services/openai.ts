import { OpenAI } from "openai";
import { getGlobalConfig, GlobalConfig, getActiveApiKey, markApiKeyAsFailed, getApiKeys } from "../utils/config";
import { ProxyAgent, fetch, Response } from 'undici'
import { setSessionState, getSessionState } from "../utils/sessionState";
import { logEvent } from "../services/statsig";

enum ModelErrorType {
  MaxLength = '1024',
  MaxCompletionTokens = 'max_completion_tokens',
  StreamOptions = 'stream_options',
  Citations = 'citations',
  RateLimit = 'rate_limit'
}

function getModelErrorKey(baseURL: string, model: string, type: ModelErrorType): string {
  return `${baseURL}:${model}:${type}`
}

function hasModelError(baseURL: string, model: string, type: ModelErrorType): boolean {
  return !!getSessionState('modelErrors')[getModelErrorKey(baseURL, model, type)]
}

function setModelError(baseURL: string, model: string, type: ModelErrorType, error: string) {
  setSessionState('modelErrors', {
    [getModelErrorKey(baseURL, model, type)]: error
  })
}

// More flexible error detection system
type ErrorDetector = (errMsg: string) => boolean;
type ErrorFixer = (opts: OpenAI.ChatCompletionCreateParams) => Promise<void> | void;
type RateLimitHandler = (
  opts: OpenAI.ChatCompletionCreateParams, 
  response: Response, 
  type: 'large' | 'small',
  config: GlobalConfig,
  attempt: number, 
  maxAttempts: number
) => Promise<OpenAI.ChatCompletion | AsyncIterable<OpenAI.ChatCompletionChunk>>;

interface ErrorHandler {
  type: ModelErrorType;
  detect: ErrorDetector;
  fix: ErrorFixer;
}

// Specialized handler for rate limiting
const handleRateLimit: RateLimitHandler = async (opts, response, type, config, attempt, maxAttempts) => {
  const retryAfter = response?.headers.get('retry-after');
  const delay = retryAfter && !isNaN(parseInt(retryAfter)) ? parseInt(retryAfter) * 1000 : Math.pow(2, attempt) * 1000;
  logEvent('rate_limited', {
    delay: String(delay),
    attempt: String(attempt),
    maxAttempts: String(maxAttempts)
  })
  setSessionState('currentError', `(${attempt} / ${maxAttempts}) Rate limited. Retrying in ${delay / 1000} seconds...`)
  await new Promise(resolve => setTimeout(resolve, delay));
  return getCompletion(type, opts, attempt + 1, maxAttempts);
};

// Standard error handlers
const ERROR_HANDLERS: ErrorHandler[] = [
  { 
    type: ModelErrorType.MaxLength, 
    detect: (errMsg) => errMsg.includes('Expected a string with maximum length 1024'),
    fix: async (opts) => {
      const toolDescriptions = {}
      for(const tool of opts.tools || []) {
        if(tool.function.description.length <= 1024) continue
        let str = ''
        let remainder = ''
        for(let line of tool.function.description.split('\n')) {
          if(str.length + line.length < 1024) {
            str += line + '\n'
          } else {
            remainder += line + '\n'
          }
        }
        logEvent('truncated_tool_description', {
          name: tool.function.name,
          original_length: String(tool.function.description.length),
          truncated_length: String(str.length),
          remainder_length: String(remainder.length),
        })
        tool.function.description = str
        toolDescriptions[tool.function.name] = remainder
      }
      if(Object.keys(toolDescriptions).length > 0) {
        let content = '<additional-tool-usage-instructions>\n\n'
        for(const [name, description] of Object.entries(toolDescriptions)) {
          content += `<${name}>\n${description}\n</${name}>\n\n`
        }
        content += '</additional-tool-usage-instructions>'

        for(let i = opts.messages.length - 1; i >= 0; i--) {
          if(opts.messages[i].role === 'system') {
            opts.messages.splice(i + 1, 0, {
              role: 'system',
              content
            })
            break
          }
        }
      }
    }
  },
  { 
    type: ModelErrorType.MaxCompletionTokens, 
    detect: (errMsg) => errMsg.includes("Use 'max_completion_tokens'"),
    fix: async (opts) => {
      opts.max_completion_tokens = opts.max_tokens
      delete opts.max_tokens
    }
  },
  { 
    type: ModelErrorType.StreamOptions, 
    detect: (errMsg) => errMsg.includes('Extra inputs are not permitted') && errMsg.includes('stream_options'),
    fix: async (opts) => {
      delete opts.stream_options
    }
  },
  { 
    type: ModelErrorType.Citations, 
    detect: (errMsg) => errMsg.includes('Extra inputs are not permitted') && errMsg.includes('citations'),
    fix: async (opts) => {
      if (!opts.messages) return;
      
      for (const message of opts.messages) {
        if (!message) continue;
        
        if (Array.isArray(message.content)) {
          for (const item of message.content) {
            // Convert to unknown first to safely access properties
            if (item && typeof item === 'object') {
              const itemObj = item as unknown as Record<string, unknown>;
              if ('citations' in itemObj) {
                delete itemObj.citations;
              }
            }
          }
        } else if (message.content && typeof message.content === 'object') {
          // Convert to unknown first to safely access properties
          const contentObj = message.content as unknown as Record<string, unknown>;
          if ('citations' in contentObj) {
            delete contentObj.citations;
          }
        }
      }
    }
  }
];

// Rate limit specific detection
function isRateLimitError(errMsg: string): boolean {
  if (!errMsg) return false;
  const lowerMsg = errMsg.toLowerCase();
  return lowerMsg.includes('rate limit') || lowerMsg.includes('too many requests') || lowerMsg.includes('429');
}

async function applyModelErrorFixes(opts: OpenAI.ChatCompletionCreateParams, baseURL: string) {
  for (const handler of ERROR_HANDLERS) {
    if (hasModelError(baseURL, opts.model, handler.type)) {
      await handler.fix(opts);
      return;
    }
  }
}

async function handleApiError(
  response: Response,
  error: any,
  type: 'large' | 'small',
  opts: OpenAI.ChatCompletionCreateParams,
  config: GlobalConfig,
  attempt: number,
  maxAttempts: number
): Promise<OpenAI.ChatCompletion | AsyncIterable<OpenAI.ChatCompletionChunk>> {
  let errMsg = error.error?.message || error.message || error;
  if (errMsg) {
    if (typeof errMsg !== 'string') {
      errMsg = JSON.stringify(errMsg);
    }

    // Check for authentication errors in both message and status code
    const isAuthError = 
      response.status === 401 || // Unauthorized
      response.status === 403 || // Forbidden
      errMsg.toLowerCase().includes('authentication_error') ||
      errMsg.toLowerCase().includes('invalid api key') ||
      errMsg.toLowerCase().includes('unauthorized') ||
      errMsg.toLowerCase().includes('forbidden');

    if (isAuthError) {
      const apiKey = getActiveApiKey(config, type, false)
      if (apiKey) {
        markApiKeyAsFailed(apiKey, type)
        // Try with next key
        return getCompletion(type, opts, attempt + 1, maxAttempts)
      }
    }

    // Check for rate limiting
    if (isRateLimitError(errMsg)) {
      logEvent('rate_limit_error', {
        error_message: errMsg
      })
      return handleRateLimit(opts, response, type, config, attempt, maxAttempts);
    }

    // Handle other errors
    const baseURL = type === 'large' ? config.largeModelBaseURL : config.smallModelBaseURL;

    for (const handler of ERROR_HANDLERS) {
      if (handler.detect(errMsg)) {
        logEvent('model_error', {
          model: opts.model,
          error: handler.type,
          error_message: errMsg
        })
        setSessionState('currentError', `(${attempt} / ${maxAttempts}) Error: ${handler.type}. Retrying...`)
        setModelError(baseURL, opts.model, handler.type, errMsg);
        return getCompletion(type, opts, attempt + 1, maxAttempts);
      }
    }
  }
  
  // If we get here, it's an unhandled error
  logEvent('unhandled_api_error', {
    model: opts.model,
    error: errMsg,
    error_message: errMsg
  })
  
  throw new Error(`API request failed: ${error.error?.message || JSON.stringify(error)}`);
}

export async function getCompletion(
  type: 'large' | 'small', 
  opts: OpenAI.ChatCompletionCreateParams,
  attempt: number = 0,
  maxAttempts: number = 5
): Promise<OpenAI.ChatCompletion | AsyncIterable<OpenAI.ChatCompletionChunk>> {
  const config = getGlobalConfig()
  const failedKeys = getSessionState('failedApiKeys')[type]
  const availableKeys = getApiKeys(config, type)
  const allKeysFailed = failedKeys.length === availableKeys.length && availableKeys.length > 0

  if (attempt >= maxAttempts || allKeysFailed) {
    throw new Error('Max attempts reached or all API keys failed')
  }

  const apiKey = getActiveApiKey(config, type)
  if (!apiKey || apiKey.trim() === '') {
    return getCompletion(type, opts, attempt + 1, maxAttempts)
  }

  const apiKeyRequired = type === 'large' ? config.largeModelApiKeyRequired : config.smallModelApiKeyRequired
  const baseURL = type === 'large' ? config.largeModelBaseURL : config.smallModelBaseURL
  const proxy = config.proxy ? new ProxyAgent(config.proxy) : undefined

  logEvent('get_completion', {
    messages: JSON.stringify(opts.messages.map(m => ({
      role: m.role,
      content: typeof m.content === 'string' ? m.content.slice(0, 100) : (m.content ? JSON.stringify(m.content?.map(c => ({
        type: c.type,
        text: c.text?.slice(0, 100)
      }))) : '')
    })))
  })
  opts = structuredClone(opts)

  await applyModelErrorFixes(opts, baseURL)

  if (config.primaryProvider === 'custom') {
    opts.messages = opts.messages.map(msg => {
      if (msg.role === 'tool' && 
          Array.isArray(msg.content)
        ) {
        return {
          ...msg,
          content: msg.content.map(c => c.text).join('\n\n')
        };
      }
      return msg;
    });
  }

  const handleResponse = async (response: Response) => {
    try {
      let responseData: any
      if(response.ok) {
        responseData = await response.json() as any
        if(responseData?.response?.includes('429')) {
          return handleRateLimit(opts, response, type, config, attempt, maxAttempts)
        }
        // Only reset failed keys if this key was previously marked as failed
        const failedKeys = getSessionState('failedApiKeys')[type]
        if (apiKey && failedKeys.includes(apiKey)) {
          setSessionState('failedApiKeys', {
            ...getSessionState('failedApiKeys'),
            [type]: failedKeys.filter(k => k !== apiKey)
          })
        }
        return responseData
      } else {
        const error = await response.json() as { error?: { message: string }, message?: string }
        return handleApiError(response, error, type, opts, config, attempt, maxAttempts)
      }
    } catch (jsonError) {
      // If we can't parse the error as JSON, use the status text
      return handleApiError(
        response, 
        { error: { message: `HTTP error ${response.status}: ${response.statusText}` }}, 
        type, opts, config, attempt, maxAttempts
      )
    }
  }

  try {
    if (opts.stream) {
      const response = await fetch(`${baseURL}/chat/completions`, {
        method: 'POST',
        headers: {
          'Authorization': `Bearer ${apiKey}`,
          'Content-Type': 'application/json',
        },
        body: JSON.stringify({ ...opts, stream: true }),
        dispatcher: proxy,
      })
      
      if (!response.ok) {
        try {
          const error = await response.json() as { error?: { message: string }, message?: string }
          return handleApiError(response, error, type, opts, config, attempt, maxAttempts)
        } catch (jsonError) {
          // If we can't parse the error as JSON, use the status text
          return handleApiError(
            response, 
            { error: { message: `HTTP error ${response.status}: ${response.statusText}` }}, 
            type, opts, config, attempt, maxAttempts
          )
        }
      }
      
      // Only reset failed keys if this key was previously marked as failed
      const failedKeys = getSessionState('failedApiKeys')[type]
      if (apiKey && failedKeys.includes(apiKey)) {
        setSessionState('failedApiKeys', {
          ...getSessionState('failedApiKeys'),
          [type]: failedKeys.filter(k => k !== apiKey)
        })
      }
      
      // Create a stream that checks for errors while still yielding chunks
      const stream = createStreamProcessor(response.body as any)
      return (async function* errorAwareStream() {
        let hasReportedError = false
        
        try {
          for await (const chunk of stream) {
            // Safely check for errors
            if (chunk && typeof chunk === 'object') {
              const chunkObj = chunk as any
              if (chunkObj.error) {
                if (!hasReportedError) {
                  hasReportedError = true
                  const errorValue = chunkObj.error
                  
                  // Log error
                  logEvent('stream_error', {
                    error: typeof errorValue === 'string' ? errorValue : JSON.stringify(errorValue)
                  })
                  
                  // Handle the error - this will return a new completion or stream
                  const errorResult = await handleApiError(response, errorValue, type, opts, config, attempt, maxAttempts)
                  
                  // If it's a stream, yield from it and return
                  if (Symbol.asyncIterator in errorResult) {
                    for await (const errorChunk of errorResult as AsyncIterable<OpenAI.ChatCompletionChunk>) {
                      yield errorChunk
                    }
                    return // End this generator after yielding all chunks from error result
                  } else {
                    // It's a regular completion, not a stream - we can't really use this in a streaming context
                    // Just log it and continue with the original stream (skipping error chunks)
                    console.warn('Error handler returned non-stream completion, continuing with original stream')
                  }
                }
                
                // Skip yielding this error chunk
                continue
              }
            }
            
            // Only yield good chunks
            yield chunk
          }
        } catch (e) {
          console.error('Error in stream processing:', e.message)
          // Rethrow to maintain error propagation
          throw e
        }
      })()
    }
    
    const response = await fetch(`${baseURL}/chat/completions`, {
      method: 'POST',
      headers: {
        'Authorization': `Bearer ${apiKey}`,
        'Content-Type': 'application/json',
      },
      body: JSON.stringify(opts),
      dispatcher: proxy,
    })

    logEvent('response.ok', {
      ok: String(response.ok),
      status: String(response.status),
      statusText: response.statusText,
    })
    
    if (!response.ok) {
      try {
        const error = await response.json() as { error?: { message: string }, message?: string }
        return handleApiError(response, error, type, opts, config, attempt, maxAttempts)
      } catch (jsonError) {
        // If we can't parse the error as JSON, use the status text
        return handleApiError(
          response, 
          { error: { message: `HTTP error ${response.status}: ${response.statusText}` }}, 
          type, opts, config, attempt, maxAttempts
        )
      }
    }

    // Get the raw response data and check for errors even in OK responses
    const responseData = await response.json() as OpenAI.ChatCompletion
    
    // Check for error property in the successful response
    if (responseData && typeof responseData === 'object' && 'error' in responseData) {
      const errorValue = (responseData as any).error
      
      // Log the error
      logEvent('completion_error', {
        error: typeof errorValue === 'string' ? errorValue : JSON.stringify(errorValue)
      })
      
      // Handle the error
      return handleApiError(response, { error: errorValue }, type, opts, config, attempt, maxAttempts)
    }
    
    // Only reset failed keys if this key was previously marked as failed
    const failedKeys = getSessionState('failedApiKeys')[type]
    if (apiKey && failedKeys.includes(apiKey)) {
      setSessionState('failedApiKeys', {
        ...getSessionState('failedApiKeys'),
        [type]: failedKeys.filter(k => k !== apiKey)
      })
    }
    
    return responseData
  } catch (error) {
    // Handle network errors or other exceptions
    if (attempt < maxAttempts - 1) {
      const delay = Math.pow(2, attempt) * 1000
      await new Promise(resolve => setTimeout(resolve, delay))
      return getCompletion(type, opts, attempt + 1, maxAttempts)
    }
    throw new Error(`Network error: ${error.message || 'Unknown error'}`)
  } 
}

export function createStreamProcessor(
  stream: any
): AsyncGenerator<OpenAI.ChatCompletionChunk, void, unknown> {
  if (!stream) {
    throw new Error("Stream is null or undefined")
  }
  
  return (async function* () {
    const reader = stream.getReader()
    const decoder = new TextDecoder('utf-8')
    let buffer = ''
    
    try {
      while (true) {
        let readResult;
        try {
          readResult = await reader.read();
        } catch (e) {
          console.error('Error reading from stream:', e);
          break;
        }
        
        const { done, value } = readResult;
        if (done) {
          break
        }
        
        const chunk = decoder.decode(value, { stream: true })
        buffer += chunk
        
        let lineEnd = buffer.indexOf('\n')
        while (lineEnd !== -1) {
          const line = buffer.substring(0, lineEnd).trim()
          buffer = buffer.substring(lineEnd + 1)
<<<<<<< HEAD

=======
>>>>>>> c028bf64
          if (line === 'data: [DONE]') {
            continue
          }
          
          if (line.startsWith('data: ')) {
            const data = line.slice(6).trim()
            if (!data) continue
            
            try {
              const parsed = JSON.parse(data) as OpenAI.ChatCompletionChunk
              yield parsed
            } catch (e) {
              console.error('Error parsing JSON:', data, e)
            }
          }
          
          lineEnd = buffer.indexOf('\n')
        }
      }
      
      // Process any remaining data in the buffer
      if (buffer.trim()) {
        const lines = buffer.trim().split('\n')
        for (const line of lines) {
          if (line.startsWith('data: ') && line !== 'data: [DONE]') {
            const data = line.slice(6).trim()
            if (!data) continue
            
            try {
              const parsed = JSON.parse(data) as OpenAI.ChatCompletionChunk
              yield parsed
            } catch (e) {
              console.error('Error parsing final JSON:', data, e)
            }
          }
        }
      }
    } catch (e) {
      console.error('Unexpected error in stream processing:', e);
    } finally {
      try {
        reader.releaseLock()
      } catch (e) {
        console.error('Error releasing reader lock:', e);
      }
    }
  })()
}

export function streamCompletion(
  stream: any
): AsyncGenerator<OpenAI.ChatCompletionChunk, void, unknown> {
  return createStreamProcessor(stream)
}<|MERGE_RESOLUTION|>--- conflicted
+++ resolved
@@ -504,10 +504,6 @@
         while (lineEnd !== -1) {
           const line = buffer.substring(0, lineEnd).trim()
           buffer = buffer.substring(lineEnd + 1)
-<<<<<<< HEAD
-
-=======
->>>>>>> c028bf64
           if (line === 'data: [DONE]') {
             continue
           }
